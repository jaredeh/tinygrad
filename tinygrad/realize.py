--- conflicted
+++ resolved
@@ -28,11 +28,7 @@
 
 def lower_schedule_item(si:ScheduleItem) -> Optional[JITRunner]:
   assert len(set(x.device for x in si.outputs+si.inputs)) == 1 or si.ast[0].op in {LoadOps.COPY, LoadOps.WAIT}
-<<<<<<< HEAD
   if si.ast[0].op is BufferOps.STORE: return Device[si.outputs[0].device].get_runner(*si.ast, outputs=si.outputs, inputs=si.inputs)
-=======
-  if si.ast[0].op is BufferOps.STORE: return Device[si.outputs[0].device].get_runner(*si.ast)
->>>>>>> 778d17fb
   assert len(si.ast) == 1 and len(si.outputs) == 1, "only ASTRunner supports multioutput"
   out, ast = si.outputs[0], si.ast[0]
   if ast.op is LoadOps.COPY:
@@ -59,12 +55,7 @@
           # if the buffer isn't realized, it might be a const or something. this is fine
           out.realized = out.srcs[1].base.realized
         else:
-<<<<<<< HEAD
-          out.realized = out.output_buffer if out.output_buffer is not None else \
-            Buffer(out.device, out.size, out.dtype, "PLACEHOLDER" if getattr(prg, "skip_allocation", False) else None)
-=======
           out.realized = Buffer(out.device, out.size, out.dtype, "PLACEHOLDER" if getattr(prg, "skip_allocation", False) else None)
->>>>>>> 778d17fb
         del out.srcs
 
     # run the function (put it in JIT)
@@ -252,28 +243,6 @@
   # breadth first ordering
   graph: DefaultDict[LazyBuffer,List[LazyBuffer]] = defaultdict(list)
   in_degree: DefaultDict[LazyBuffer,int] = defaultdict(int)
-<<<<<<< HEAD
-  queue: Deque[LazyBuffer] = deque()
-  for buf in allbufs:
-    if buf.realized or buf.op is LoadOps.CONST: continue
-    if buf in prescheduled:
-      for inp in prescheduled[buf].inputs:
-        if inp in assign_targets:
-          graph[buf].append(assign_targets[inp])
-          in_degree[assign_targets[inp]] += 1
-    for x in buf.srcs:
-      if x.base.realized or x.base.op is LoadOps.CONST: continue
-      graph[x.base].append(buf)
-      in_degree[buf] += 1
-    if in_degree[buf] == 0: queue.append(buf)
-
-  schedule: List[ScheduleItem] = []
-  while queue:
-    buf = queue.popleft()
-    if buf in realizes and buf not in seen:
-      schedule.append(prescheduled[buf])
-      seen.add(buf)
-=======
   for out, si in prescheduled.items():
     for x in si.inputs:
       graph[x].append(out)
@@ -288,7 +257,6 @@
     buf = queue.popleft()
     seen.add(buf)
     schedule.append(prescheduled[buf])
->>>>>>> 778d17fb
     for x in graph[buf]:
       in_degree[x] -= 1
       if in_degree[x] == 0: queue.append(x)
