# a python uops emulator
# works to test the tensor cores, and all the uops in general
# this is the (living) definition of uops
from typing import Tuple, List, Optional, Any, Dict
import pickle, base64, itertools, time, struct
from tinygrad.dtype import DType, dtypes, ImageDType
from tinygrad.helpers import all_same, getenv, flatten
from tinygrad.device import Compiled, Allocator, Compiler
from tinygrad.codegen.uops import UOpGraph, UOps, exec_alu
from tinygrad.ops import BinaryOps, TernaryOps
from tinygrad.codegen.kernel import LinearizerOptions

def _load(m, i):
  if i < 0 or i >= len(m): raise IndexError(f"load out of bounds, size is {len(m)} and access is {i}")
  return m[i]

def load(inp, j=0):
  if len(inp) == 4: return [_load(m, x+j) if gate else default for m,x,gate,default in zip(*inp)]
  else: return [_load(m, x+j) for m,x in zip(inp[0], inp[1])]

def _store(m, i, v):
  if i < 0 or i >= len(m): raise IndexError(f"store out of bounds, size is {len(m)}, access is {i}, value is {v}")
  m[i] = v

class PythonProgram:
  def __init__(self, name:str, lib:bytes):
    self.uops: List[Tuple[UOps, Optional[DType], List[int], Any]] = pickle.loads(lib)
  def __call__(self, *bufs, global_size:Tuple[int,int,int]=(1,1,1), local_size:Tuple[int,int,int]=(1,1,1), vals:Tuple[int, ...]=(), wait=False):
    st = time.perf_counter()
    warp = list(itertools.product(*[range(x) for x in local_size[::-1]]))
    warp_size = len(warp)
    for idxs in itertools.product(*[range(x) for x in global_size[::-1]]):
      ul: Dict[int, Any] = {}
      dl: Dict[int, DType] = {}
      pbufs: List[memoryview] = list(bufs)
      pvals: List[int] = list(vals)
      i = 0
      loop_ends: Dict[int, int] = {}
      while i < len(self.uops):
        uop, dtype, idp, arg = self.uops[i]
        void_ops = {UOps.STORE, UOps.ENDLOOP, UOps.BARRIER, UOps.IF, UOps.ENDIF}
        inp = [ul[v] for v in idp if self.uops[v][0] not in void_ops]
        dtp = [dl[v] for v in idp if self.uops[v][0] not in void_ops]
        if getenv("TRACE"): print(i, uop, dtype, arg, inp, dtp)
        if uop is UOps.STORE:
          if len(inp) == 3: inp.append([True] * len(inp[0]))  # set the gate to True
          if isinstance(dtp[0], ImageDType):
            # image store
            assert dtp[2].count == 4
            for j,val in enumerate(inp[2]):
              for m,ox,oy,v,g in zip(inp[0], inp[1][0], inp[1][1], val, inp[3]):
                assert ox >= 0 and ox < dtp[0].shape[1] and oy >= 0 and oy < dtp[0].shape[0]
                if g: _store(m, ox*4 + oy*dtp[0].shape[1]*4 + j, v)
          elif dtp[2].count > 1:
            for j,val in enumerate(inp[2]):
              for m,o,v,g in zip(inp[0], inp[1], val, inp[3]):
                if g: _store(m, o+j, v)
          else:
            for m,o,v,g in zip(*inp):
              if g: _store(m, o, v)
          i += 1
          continue
        elif uop is UOps.ENDLOOP:
          loop_ends[idp[0]] = i
          i = idp[0]
          continue
        elif uop in (UOps.BARRIER, UOps.IF, UOps.ENDIF):
          # in the python emulator, the warp is always in sync
          i += 1
          continue
        assert dtype is not None, f"{uop} is missing a dtype"
        dl[i] = dtype
        if uop is UOps.DEFINE_GLOBAL:
          assert dtype.fmt is not None
          ul[i] = [pbufs[arg[0]].cast(dtype.fmt)] * warp_size
        elif uop is UOps.DEFINE_LOCAL:
          assert dtype.fmt is not None
          lbuf = memoryview(bytearray(arg[1]*dtype.itemsize))
          ul[i] = [lbuf.cast(dtype.fmt)] * warp_size
        elif uop is UOps.DEFINE_VAR:
          ul[i] = [pvals.pop(0)] * warp_size
        elif uop is UOps.SPECIAL:
          if arg[1][0] == 'g':
            ul[i] = [idxs[2-arg[0]]] * warp_size
          elif arg[1][0] == 'l':
            ul[i] = [x[2-arg[0]] for x in warp]
        elif uop is UOps.CONST:
          casted_arg = int(arg) if dtypes.is_int(dtype) else float(arg)
          ul[i] = [[casted_arg] * warp_size for _ in range(dtype.count)] if dtype.count > 1 else [casted_arg] * warp_size
        elif uop is UOps.DEFINE_ACC:
          ul[i] = [[arg] * warp_size for _ in range(dtype.count)] if dtype.count > 1 else [arg] * warp_size
        elif uop is UOps.LOOP:
          if i not in ul: ul[i] = [inp[0][0]] * warp_size
          else:
            for j in range(len(ul[i])):
              ul[i][j] += 1
            if ul[i][0] == inp[1][0]:
              del ul[i]
              i = loop_ends[i] + 1
              continue
        elif uop in {UOps.CAST, UOps.BITCAST}:
          if dtype.count > 1: ul[i] = inp
          else:
            assert dtp[0].fmt and dtype.fmt
            pack_format, unpack_format = str(warp_size) + dtp[0].fmt, str(warp_size) + dtype.fmt
            if uop is UOps.BITCAST: ul[i] = list(struct.unpack(unpack_format, struct.pack(pack_format, *inp[0])))
            else:
              casted = [float(x) if dtypes.is_float(dtype) else int(x) if dtypes.is_int(dtype) else x for x in inp[0]]
              overflow_adjust = 2**(dtype.itemsize*8 - 1) if (dtypes.is_int(dtype) and not dtypes.is_unsigned(dtype)) else 0
              overflow_fixed = [((x + overflow_adjust) % 2**(dtype.itemsize*8) - overflow_adjust) if dtypes.is_int(dtype) else x for x in casted]
              ul[i] = list(struct.unpack(unpack_format, struct.pack(unpack_format, *overflow_fixed)))
        elif uop is UOps.LOAD:
          if isinstance(dtp[0], ImageDType):
            assert dtype.count == 4
            ul[i] = []
            for j in range(dtype.count):
              ret = []
              for m,ox,oy in zip(inp[0], inp[1][0], inp[1][1]):
                if ox < 0 or ox >= dtp[0].shape[1] or oy < 0 or oy >= dtp[0].shape[0]: ret.append(0)
                else: ret.append(_load(m, ox*4 + oy*dtp[0].shape[1]*4 + j))
              ul[i].append(ret)
          elif dtype.count > 1:
            ul[i] = [load([inp[i][j] if dtp[i].count > 1 else inp[i] for i in range(len(inp))], j) for j in range(dtype.count)]
          else:
            ul[i] = load(inp)
        elif uop is UOps.PHI:
          for j in range(len(inp[0])): inp[0][j] = inp[1][j]
          ul[i] = inp[0]
        elif uop is UOps.GEP:
          ul[i] = inp[0][arg]
        elif uop is UOps.WMMA:
          # here are the models for the WMMA instruction on the different hardware
          def wmma_helper(WARP_THREADS, K, NUM_A, NUM_B, NUM_C, a_elem, b_elem, c_map):
            assert len(inp[0]) == NUM_A, f"A must have {NUM_A} elements per thread"
            assert len(inp[1]) == NUM_B, f"B must have {NUM_B} elements per thread"
            assert len(inp[2]) == NUM_C, f"C must have {NUM_C} elements per thread"
            assert len(flatten(inp[0])) == NUM_A * warp_size, f"WMMA must have {NUM_A * warp_size} total elements for A in WMMA"
            assert len(flatten(inp[1])) == NUM_B * warp_size, f"WMMA must have {NUM_B * warp_size} total elements for B in WMMA"
            assert len(flatten(inp[2])) == NUM_C * warp_size, f"WMMA must have {NUM_C * warp_size} total elements for C in WMMA"
            assert warp_size > 0 and warp_size % WARP_THREADS == 0, f"must have multiples of {WARP_THREADS} warp threads"
            out = [inp[2][elem_idx][:] for elem_idx in range(NUM_C)]
            for goff in range(0, warp_size, WARP_THREADS):
              for lane_id in range(WARP_THREADS):
                for elem_idx in range(NUM_C): # calculate new muls and add to acc
                  (c_i, c_j) = c_map(lane_id, elem_idx)
                  out[elem_idx][goff+lane_id] += sum(a_elem(inp[0], _k, c_j, goff) * b_elem(inp[1], c_i, _k, goff) for _k in range(K))
            return out

          if arg.startswith('__metal_wmma'):
            # A (2 elements on 32 threads): row major
            def a_b_elem(x, i, j, goff): return x[(i%2)][goff+(i//2)%2+(j%4)*2+(i//4)*8+(j//4)*16]
            # (i, j), C, D (2 elements on 32 threads): row major same as A/B
            def c_map(lane, elem): return (elem + ((lane%2)*2) + ((lane//8)%2)*4, ((lane//2)%4) + (lane//16)*4)
            ul[i] = wmma_helper(32, 8, 2, 2, 2, a_b_elem, a_b_elem, c_map)
          elif arg == '__builtin_amdgcn_wmma_f32_16x16x16_f16_w32' or arg == '__hip_wmma_f16_f16':
            # A (16 elements on 32 threads): col major, lane 16-32 == lane 0-15
            def a_elem(x, i, j, goff):
              assert x[i][goff+j] == x[i][goff+j+16], "warp elements not duplicated properly across lanes"
              return x[i][goff+j]
            # B (16 elements on 32 threads): row major, lane 16-32 == lane 0-15
            def b_elem(x, i, j, goff): return a_elem(x, j, i, goff)
            def c_map(lane, elem): return (lane%16, lane//16+elem*2) # (i, j), C, D (8 elements on 32 threads): row major
            ul[i] = wmma_helper(32, 16, 16, 16, 8, a_elem, b_elem, c_map)
          elif arg == '__cuda_mma_m16n8k16_f16_f32':
            # A (8 elements on 32 threads)
            def a_elem(x, i, j, goff): return x[(i%2)+(j//8)*2+(i//8)*4][goff+((i//2)%4)+(j%8)*4]
            # B (4 elements on 32 threads)
            def b_elem(x, i, j, goff): return x[(j%2)+(j//8)*2][goff+(j//2)%4+(i)*4]
            # (i, j), C, D (4 elements on 32 threads)
            def c_map(lane, elem): return ((elem%2)+(lane%4)*2, (lane//4)+(elem//2)*8)
            ul[i] = wmma_helper(32, 16, 8, 4, 4, a_elem, b_elem, c_map)
<<<<<<< HEAD
          else:
            raise NotImplementedError(f"unimplemented tensor core {arg}")
=======
          else: raise NotImplementedError(f"unimplemented tensor core {arg}")
>>>>>>> 778d17fb
        elif uop is UOps.ALU:
          assert all_same([len(x) for x in inp]), f"{[len(x) for x in inp]} doesn't match on {arg}"
          assert all_same([dtype] + dtp) or arg in {BinaryOps.CMPEQ, BinaryOps.CMPLT, TernaryOps.WHERE}, f"dtype mismatch on {arg}"
          ul[i] = [exec_alu(arg, dtype, p) for p in zip(*inp)]
        assert i in ul, (uop, dtype, idp, arg)
        i += 1
    return time.perf_counter() - st

class PythonCompiler(Compiler):
  linearizer_opts = LinearizerOptions("METAL", has_tensor_cores=True) if getenv("EMULATE_METAL") else \
    (LinearizerOptions("HSA", has_tensor_cores=True) if getenv("EMULATE_HSA") else \
    (LinearizerOptions("CUDA", has_tensor_cores=True) if getenv("EMULATE_CUDA") else LinearizerOptions("PYTHON")))
  def render(self, name:str, uops:UOpGraph) -> str:
    lops = [(u.uop, u.dtype, [uops.uops.index(v) for v in u.vin], u.arg) for u in uops]
    return base64.b64encode(pickle.dumps(lops)).decode()
  def compile(self, src:str) -> bytes: return base64.b64decode(src)

class PythonAllocator(Allocator):
  def _alloc(self, size): return memoryview(bytearray(size))
  def copyin(self, dest, src:memoryview): dest[:] = src
  def copyout(self, dest:memoryview, src): dest[:] = src

class PythonDevice(Compiled):
  def __init__(self, device:str):
    super().__init__(device, PythonAllocator(), PythonCompiler(), PythonProgram)<|MERGE_RESOLUTION|>--- conflicted
+++ resolved
@@ -169,12 +169,7 @@
             # (i, j), C, D (4 elements on 32 threads)
             def c_map(lane, elem): return ((elem%2)+(lane%4)*2, (lane//4)+(elem//2)*8)
             ul[i] = wmma_helper(32, 16, 8, 4, 4, a_elem, b_elem, c_map)
-<<<<<<< HEAD
-          else:
-            raise NotImplementedError(f"unimplemented tensor core {arg}")
-=======
           else: raise NotImplementedError(f"unimplemented tensor core {arg}")
->>>>>>> 778d17fb
         elif uop is UOps.ALU:
           assert all_same([len(x) for x in inp]), f"{[len(x) for x in inp]} doesn't match on {arg}"
           assert all_same([dtype] + dtp) or arg in {BinaryOps.CMPEQ, BinaryOps.CMPLT, TernaryOps.WHERE}, f"dtype mismatch on {arg}"
