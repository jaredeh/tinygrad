--- conflicted
+++ resolved
@@ -127,16 +127,6 @@
     check(cuda.cuCtxSetCurrent(self.device.context))
     return init_c_var(cuda.CUdeviceptr(), lambda x: check(cuda.cuMemAlloc_v2(ctypes.byref(x), size)))
   def _alloc_with_options(self, size:int, options:BufferOptions):
-<<<<<<< HEAD
-    if options.host:
-      return init_c_var(ctypes.c_void_p(), lambda x: check(cuda.cuMemHostAlloc(ctypes.byref(x), size, 0)))
-    else:
-      raise ValueError("no options")
-  def _free(self, opaque): check(cuda.cuMemFree_v2(opaque))
-  def copyin(self, dest, src:memoryview):
-    host_mem = self._alloc_with_options(len(src), BufferOptions(host=True))
-    self.device.pending_copyin.append(host_mem.value)
-=======
     if options.host: return init_c_var(ctypes.c_void_p(), lambda x: check(cuda.cuMemHostAlloc(ctypes.byref(x), size, 0)))
     else: raise ValueError("no options")
   def _free(self, opaque): check(cuda.cuMemFree_v2(opaque))
@@ -144,7 +134,6 @@
     check(cuda.cuCtxSetCurrent(self.device.context))
     host_mem = self.alloc(len(src), BufferOptions(host=True))
     self.device.pending_copyin.append((host_mem, len(src), BufferOptions(host=True)))
->>>>>>> 778d17fb
     ctypes.memmove(host_mem, from_mv(src), len(src))
     check(cuda.cuMemcpyHtoDAsync_v2(dest, host_mem, len(src), None))
   def copyout(self, dest:memoryview, src):
@@ -171,11 +160,7 @@
       check(cuda.cuDeviceComputeCapability(ctypes.byref(major := ctypes.c_int()), ctypes.byref(minor := ctypes.c_int()), device_id))
 
     self.arch = f"sm_{major.value}{minor.value}" if not CUDACPU else "sm_35"
-<<<<<<< HEAD
-    self.pending_copyin: List[int] = []
-=======
     self.pending_copyin: List[Tuple[int, int, Optional[BufferOptions]]] = []
->>>>>>> 778d17fb
     CUDADevice.devices.append(self)
 
     from tinygrad.runtime.graph.cuda import CUDAGraph
@@ -187,11 +172,7 @@
     if CUDACPU: return
     check(cuda.cuCtxSetCurrent(self.context))
     check(cuda.cuCtxSynchronize())
-<<<<<<< HEAD
-    for opaque in self.pending_copyin: check(cuda.cuMemFreeHost(opaque))
-=======
     for opaque,sz,options in self.pending_copyin: self.allocator.free(opaque, sz, options)
->>>>>>> 778d17fb
     self.pending_copyin.clear()
 
   @staticmethod
