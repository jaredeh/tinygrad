--- conflicted
+++ resolved
@@ -103,8 +103,6 @@
   def test_assign_diamond_possible(self):
     a = Tensor.ones(4).contiguous().realize()
     times_a = a*3
-<<<<<<< HEAD
-=======
     a.assign(Tensor.full((4,), 2.))
     new = a + (times_a-1).contiguous()
     np.testing.assert_allclose(new.numpy(), 4)
@@ -112,7 +110,6 @@
   def test_assign_diamond_possible_contiguous(self):
     a = Tensor.ones(4).contiguous().realize()
     times_a = a*3
->>>>>>> 778d17fb
     a.assign(Tensor.full((4,), 2.).contiguous())
     new = a + (times_a-1).contiguous()
     np.testing.assert_allclose(new.numpy(), 4)
